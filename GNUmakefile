SHELL = bash
PROJECT_ROOT := $(patsubst %/,%,$(dir $(abspath $(lastword $(MAKEFILE_LIST)))))
THIS_OS := $(shell uname | cut -d- -f1)
THIS_ARCH := $(shell uname -m)

GIT_COMMIT := $(shell git rev-parse HEAD)
GIT_DIRTY := $(if $(shell git status --porcelain),+CHANGES)

GO_LDFLAGS := "-X github.com/hashicorp/nomad/version.GitCommit=$(GIT_COMMIT)$(GIT_DIRTY)"

ifneq (MSYS_NT,$(THIS_OS))
# GOPATH supports PATH style multi-paths; assume the first entry is favorable.
# Necessary because new Circle images override GOPATH with multiple values.
# See: https://discuss.circleci.com/t/gopath-is-set-to-multiple-directories/7174
GOPATH=$(shell go env GOPATH | cut -d: -f1)
endif

GO_TAGS ?=

ifeq ($(CI),true)
GO_TAGS := codegen_generated $(GO_TAGS)
endif

# Don't embed the Nomad UI when the NOMAD_NO_UI env var is set.
ifndef NOMAD_NO_UI
GO_TAGS := ui $(GO_TAGS)
endif

ifeq ($(CIRCLECI),true)
GO_TEST_CMD = $(if $(shell command -v gotestsum 2>/dev/null),gotestsum --,go test)
else
GO_TEST_CMD = go test
endif

ifeq ($(origin GOTEST_PKGS_EXCLUDE), undefined)
GOTEST_PKGS ?= "./..."
else
GOTEST_PKGS=$(shell go list ./... | sed 's/github.com\/hashicorp\/nomad/./' | egrep -v "^($(GOTEST_PKGS_EXCLUDE))(/.*)?$$")
endif

# tag corresponding to latest release we maintain backward compatibility with
PROTO_COMPARE_TAG ?= v1.0.3$(if $(findstring ent,$(GO_TAGS)),+ent,)

# LAST_RELEASE is the git sha of the latest release corresponding to this branch. main should have the latest
# published release, and release branches should point to the latest published release in the X.Y release line.
<<<<<<< HEAD
LAST_RELEASE ?= v1.1.13
=======
LAST_RELEASE ?= v1.1.14
>>>>>>> cf14c4ee

default: help

ifeq (Linux,$(THIS_OS))
ALL_TARGETS = linux_386 \
	linux_amd64 \
	linux_arm \
	linux_arm64 \
	windows_386 \
	windows_amd64
endif

ifeq (s390x,$(THIS_ARCH))
ALL_TARGETS = linux_s390x
endif

ifeq (Darwin,$(THIS_OS))
ALL_TARGETS = darwin_amd64 \
	darwin_arm64
endif

ifeq (FreeBSD,$(THIS_OS))
ALL_TARGETS = freebsd_amd64
endif

SUPPORTED_OSES = Darwin Linux FreeBSD Windows MSYS_NT

# include per-user customization after all variables are defined
-include GNUMakefile.local

pkg/%/nomad: GO_OUT ?= $@
pkg/%/nomad: CC ?= $(shell go env CC)
pkg/%/nomad: ## Build Nomad for GOOS_GOARCH, e.g. pkg/linux_amd64/nomad
ifeq (,$(findstring $(THIS_OS),$(SUPPORTED_OSES)))
	$(warning WARNING: Building Nomad is only supported on $(SUPPORTED_OSES); not $(THIS_OS))
endif
	@echo "==> Building $@ with tags $(GO_TAGS)..."
	@CGO_ENABLED=1 \
		GOOS=$(firstword $(subst _, ,$*)) \
		GOARCH=$(lastword $(subst _, ,$*)) \
		CC=$(CC) \
		go build -trimpath -ldflags $(GO_LDFLAGS) -tags "$(GO_TAGS)" -o $(GO_OUT)

ifneq (armv7l,$(THIS_ARCH))
pkg/linux_arm/nomad: CC = arm-linux-gnueabihf-gcc
endif

ifneq (aarch64,$(THIS_ARCH))
pkg/linux_arm64/nomad: CC = aarch64-linux-gnu-gcc
endif

pkg/windows_%/nomad: GO_OUT = $@.exe

# Define package targets for each of the build targets we actually have on this system
define makePackageTarget

pkg/$(1).zip: pkg/$(1)/nomad
	@echo "==> Packaging for $(1)..."
	@zip -j pkg/$(1).zip pkg/$(1)/*

endef

# Reify the package targets
$(foreach t,$(ALL_TARGETS),$(eval $(call makePackageTarget,$(t))))

.PHONY: bootstrap
bootstrap: deps lint-deps git-hooks # Install all dependencies

.PHONY: deps
deps:  ## Install build and development dependencies
	@echo "==> Updating build dependencies..."
	go install github.com/hashicorp/go-bindata/go-bindata@bf7910af899725e4938903fb32048c7c0b15f12e
	go install github.com/elazarl/go-bindata-assetfs/go-bindata-assetfs@234c15e7648ff35458026de92b34c637bae5e6f7
	go install github.com/a8m/tree/cmd/tree@fce18e2a750ea4e7f53ee706b1c3d9cbb22de79c
	go install gotest.tools/gotestsum@v1.7.0
	go install github.com/hashicorp/hcl/v2/cmd/hclfmt@v2.5.1
	go install github.com/golang/protobuf/protoc-gen-go@v1.3.4
	go install github.com/hashicorp/go-msgpack/codec/codecgen@v1.1.5
	go install github.com/bufbuild/buf/cmd/buf@v0.36.0
	go install github.com/hashicorp/go-changelog/cmd/changelog-build@latest

.PHONY: lint-deps
lint-deps: ## Install linter dependencies
## Keep versions in sync with tools/go.mod (see https://github.com/golang/go/issues/30515)
	@echo "==> Updating linter dependencies..."
	go install github.com/golangci/golangci-lint/cmd/golangci-lint@v1.39.0
	go install github.com/client9/misspell/cmd/misspell@v0.3.4
	go install github.com/hashicorp/go-hclog/hclogvet@v0.1.3

.PHONY: git-hooks
git-dir = $(shell git rev-parse --git-dir)
git-hooks: $(git-dir)/hooks/pre-push
$(git-dir)/hooks/%: dev/hooks/%
	cp $^ $@
	chmod 755 $@

.PHONY: check
check: ## Lint the source code
	@echo "==> Linting source code..."
	@golangci-lint run -j 1

	@echo "==> Linting hclog statements..."
	@hclogvet .

	@echo "==> Spell checking website..."
	@misspell -error -source=text website/pages/

	@echo "==> Checking for breaking changes in protos..."
	@buf breaking --config tools/buf/buf.yaml --against-config tools/buf/buf.yaml --against .git#tag=$(PROTO_COMPARE_TAG)

	@echo "==> Check proto files are in-sync..."
	@$(MAKE) proto
	@if (git status -s | grep -q .pb.go); then echo the following proto files are out of sync; git status -s | grep .pb.go; exit 1; fi

	@echo "==> Check format of jobspecs and HCL files..."
	@$(MAKE) hclfmt
	@if (git status -s | grep -q -e '\.hcl$$' -e '\.nomad$$'); then echo the following HCL files are out of sync; git status -s | grep -e '\.hcl$$' -e '\.nomad$$'; exit 1; fi

	@echo "==> Check API package is isolated from rest"
	@cd ./api && if go list --test -f '{{ join .Deps "\n" }}' . | grep github.com/hashicorp/nomad/ | grep -v -e /nomad/api/ -e nomad/api.test; then echo "  /api package depends the ^^ above internal nomad packages.  Remove such dependency"; exit 1; fi

	@echo "==> Checking Go mod.."
	@GO111MODULE=on $(MAKE) tidy
	@if (git status --porcelain | grep -Eq "go\.(mod|sum)"); then \
		echo go.mod or go.sum needs updating; \
		git --no-pager diff go.mod; \
		git --no-pager diff go.sum; \
		exit 1; fi

	@echo "==> Check raft util msg type mapping are in-sync..."
	@go generate ./helper/raftutil/
	@if (git status -s ./helper/raftutil| grep -q .go); then echo "raftutil helper message type mapping is out of sync. Run go generate ./... and push."; exit 1; fi

.PHONY: checkscripts
checkscripts: ## Lint shell scripts
	@echo "==> Linting scripts..."
	@find scripts -type f -name '*.sh' | xargs shellcheck

.PHONY: checkproto
checkproto: ## Lint protobuf files
	@echo "==> Lint proto files..."
	@buf check lint --config tools/buf/buf.yaml

	@echo "==> Checking for breaking changes in protos..."
	@buf check breaking --config tools/buf/buf.yaml --against-config tools/buf/buf.yaml --against .git#tag=$(PROTO_COMPARE_TAG)

.PHONY: generate-all
generate-all: generate-structs proto generate-examples

.PHONY: generate-structs
generate-structs: LOCAL_PACKAGES = $(shell go list ./...)
generate-structs: ## Update generated code
	@echo "--> Running go generate..."
	@go generate $(LOCAL_PACKAGES)

.PHONY: proto
proto:
	@echo "--> Generating proto bindings..."
	@buf --config tools/buf/buf.yaml --template tools/buf/buf.gen.yaml generate

.PHONY: generate-examples
generate-examples: command/job_init.bindata_assetfs.go

command/job_init.bindata_assetfs.go: command/assets/*
	go-bindata-assetfs -pkg command -o command/job_init.bindata_assetfs.go ./command/assets/...

changelog:
	@changelog-build -last-release $(LAST_RELEASE) -this-release HEAD \
		-entries-dir .changelog/ -changelog-template ./.changelog/changelog.tmpl -note-template ./.changelog/note.tmpl

## We skip the terraform directory as there are templated hcl configurations
## that do not successfully compile without rendering
.PHONY: hclfmt
hclfmt:
	@echo "--> Formatting HCL"
	@find . -path ./terraform -prune -o -name 'upstart.nomad' -prune -o \( -name '*.nomad' -o -name '*.hcl' \) -exec \
sh -c 'hclfmt -w {} || echo in path {}' ';'

.PHONY: tidy
tidy:
	@echo "--> Tidy up submodules"
	@cd tools && go mod tidy
	@cd api && go mod tidy
	@echo "--> Tidy nomad module"
	@go mod tidy

.PHONY: dev
dev: GOOS=$(shell go env GOOS)
dev: GOARCH=$(shell go env GOARCH)
dev: DEV_TARGET=pkg/$(GOOS)_$(GOARCH)/nomad
dev: hclfmt ## Build for the current development platform
	@echo "==> Removing old development build..."
	@rm -f $(PROJECT_ROOT)/$(DEV_TARGET)
	@rm -f $(PROJECT_ROOT)/bin/nomad
	@rm -f $(GOPATH)/bin/nomad
	@$(MAKE) --no-print-directory \
		$(DEV_TARGET) \
		GO_TAGS="$(GO_TAGS) $(NOMAD_UI_TAG)"
	@mkdir -p $(PROJECT_ROOT)/bin
	@mkdir -p $(GOPATH)/bin
	@cp $(PROJECT_ROOT)/$(DEV_TARGET) $(PROJECT_ROOT)/bin/
	@cp $(PROJECT_ROOT)/$(DEV_TARGET) $(GOPATH)/bin

.PHONY: prerelease
prerelease: GO_TAGS=ui codegen_generated release
prerelease: generate-all ember-dist static-assets ## Generate all the static assets for a Nomad release

.PHONY: release
release: GO_TAGS=ui codegen_generated release
release: clean $(foreach t,$(ALL_TARGETS),pkg/$(t).zip) ## Build all release packages which can be built on this platform.
	@echo "==> Results:"
	@tree --dirsfirst $(PROJECT_ROOT)/pkg

.PHONY: test
test: ## Run the Nomad test suite and/or the Nomad UI test suite
	@if [ ! $(SKIP_NOMAD_TESTS) ]; then \
		make test-nomad; \
		fi
	@if [ $(RUN_WEBSITE_TESTS) ]; then \
		make test-website; \
		fi
	@if [ $(RUN_UI_TESTS) ]; then \
		make test-ui; \
		fi
	@if [ $(RUN_E2E_TESTS) ]; then \
		make e2e-test; \
		fi

.PHONY: test-nomad
test-nomad: dev ## Run Nomad test suites
	@echo "==> Running Nomad test suites:"
	$(if $(ENABLE_RACE),GORACE="strip_path_prefix=$(GOPATH)/src") $(GO_TEST_CMD) \
		$(if $(ENABLE_RACE),-race) $(if $(VERBOSE),-v) \
		-cover \
		-timeout=15m \
		-tags "$(GO_TAGS)" \
		$(GOTEST_PKGS) $(if $(VERBOSE), >test.log ; echo $$? > exit-code)
	@if [ $(VERBOSE) ] ; then \
		bash -C "$(PROJECT_ROOT)/scripts/test_check.sh" ; \
	fi

.PHONY: test-nomad-module
test-nomad-module: dev ## Run Nomad test suites on a sub-module
	@echo "==> Running Nomad test suites on sub-module $(GOTEST_MOD)"
	@cd $(GOTEST_MOD) && $(if $(ENABLE_RACE),GORACE="strip_path_prefix=$(GOPATH)/src") $(GO_TEST_CMD) \
		$(if $(ENABLE_RACE),-race) $(if $(VERBOSE),-v) \
		-cover \
		-timeout=15m \
		-tags "$(GO_TAGS)" \
		./... $(if $(VERBOSE), >test.log ; echo $$? > exit-code)
	@if [ $(VERBOSE) ] ; then \
		bash -C "$(PROJECT_ROOT)/scripts/test_check.sh" ; \
	fi

.PHONY: e2e-test
e2e-test: dev ## Run the Nomad e2e test suite
	@echo "==> Running Nomad E2E test suites:"
	go test \
		$(if $(ENABLE_RACE),-race) $(if $(VERBOSE),-v) \
		-timeout=900s \
		-tags "$(GO_TAGS)" \
		github.com/hashicorp/nomad/e2e

.PHONY: integration-test
integration-test: dev ## Run Nomad integration tests
	@echo "==> Running Nomad integration test suites:"
	go test \
		$(if $(ENABLE_RACE),-race) $(if $(VERBOSE),-v) \
		-cover \
		-timeout=900s \
		-tags "$(GO_TAGS)" \
		github.com/hashicorp/nomad/e2e/vaultcompat/ \
		-integration

.PHONY: clean
clean: GOPATH=$(shell go env GOPATH)
clean: ## Remove build artifacts
	@echo "==> Cleaning build artifacts..."
	@rm -rf "$(PROJECT_ROOT)/bin/"
	@rm -rf "$(PROJECT_ROOT)/pkg/"
	@rm -f "$(GOPATH)/bin/nomad"

.PHONY: testcluster
testcluster: ## Bring up a Linux test cluster using Vagrant. Set PROVIDER if necessary.
	vagrant up nomad-server01 \
		nomad-server02 \
		nomad-server03 \
		nomad-client01 \
		nomad-client02 \
		nomad-client03 \
		$(if $(PROVIDER),--provider $(PROVIDER))

.PHONY: static-assets
static-assets: ## Compile the static routes to serve alongside the API
	@echo "--> Generating static assets"
	@go-bindata-assetfs -pkg agent -prefix ui -modtime 1480000000 -tags ui -o bindata_assetfs.go ./ui/dist/...
	@mv bindata_assetfs.go command/agent

.PHONY: test-ui
test-ui: ## Run Nomad UI test suite
	@echo "--> Installing JavaScript assets"
	@cd ui && npm rebuild node-sass
	@cd ui && yarn install
	@echo "--> Running ember tests"
	@cd ui && npm test

.PHONY: ember-dist
ember-dist: ## Build the static UI assets from source
	@echo "--> Installing JavaScript assets"
	@cd ui && yarn install --silent --network-timeout 300000
	@cd ui && npm rebuild node-sass
	@echo "--> Building Ember application"
	@cd ui && npm run build

.PHONY: dev-ui
dev-ui: ember-dist static-assets
	@$(MAKE) NOMAD_UI_TAG="ui" dev ## Build a dev binary with the UI baked in

HELP_FORMAT="    \033[36m%-25s\033[0m %s\n"
.PHONY: help
help: ## Display this usage information
	@echo "Valid targets:"
	@grep -E '^[^ ]+:.*?## .*$$' $(MAKEFILE_LIST) | \
		sort | \
		awk 'BEGIN {FS = ":.*?## "}; \
			{printf $(HELP_FORMAT), $$1, $$2}'
	@echo ""
	@echo "This host will build the following targets if 'make release' is invoked:"
	@echo $(ALL_TARGETS) | sed 's/^/    /'

.PHONY: ui-screenshots
ui-screenshots:
	@echo "==> Collecting UI screenshots..."
        # Build the screenshots image if it doesn't exist yet
	@if [[ "$$(docker images -q nomad-ui-screenshots 2> /dev/null)" == "" ]]; then \
		docker build --tag="nomad-ui-screenshots" ./scripts/screenshots; \
	fi
	@docker run \
		--rm \
		--volume "$(shell pwd)/scripts/screenshots/screenshots:/screenshots" \
		nomad-ui-screenshots

.PHONY: ui-screenshots-local
ui-screenshots-local:
	@echo "==> Collecting UI screenshots (local)..."
	@cd scripts/screenshots/src && SCREENSHOTS_DIR="../screenshots" node index.js

.PHONY: version
version:
ifneq (,$(wildcard version/version_ent.go))
	@$(CURDIR)/scripts/version.sh version/version.go version/version_ent.go
else
	@$(CURDIR)/scripts/version.sh version/version.go version/version.go
endif<|MERGE_RESOLUTION|>--- conflicted
+++ resolved
@@ -43,11 +43,7 @@
 
 # LAST_RELEASE is the git sha of the latest release corresponding to this branch. main should have the latest
 # published release, and release branches should point to the latest published release in the X.Y release line.
-<<<<<<< HEAD
-LAST_RELEASE ?= v1.1.13
-=======
 LAST_RELEASE ?= v1.1.14
->>>>>>> cf14c4ee
 
 default: help
 
